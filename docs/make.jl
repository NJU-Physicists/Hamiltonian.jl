--- conflicted
+++ resolved
@@ -8,16 +8,12 @@
     clean=              false,
     sitename=           "Hamiltonian.jl",
     modules=            [Hamiltonian,Hamiltonian.Utilities,Hamiltonian.Utilities.GoodQuantumNumber],
-<<<<<<< HEAD
-=======
     clean=              false,
->>>>>>> 2ba264f4
     pages=              [
                         "Home"      =>  "index.md",
                         "Tutorial"  =>  [
                                 "tutorial/Unitcell Description.md",
                                 "tutorial/Engine App Interface.md",
-<<<<<<< HEAD
                                 ],
                         "Manual"    =>  [
                                 "Utilities" =>  [
@@ -27,17 +23,6 @@
                                         ],
                                 ],
                         ],
-=======
-                                ],
-                        "Manual"    =>  [
-                                "Utilities" =>  [
-                                        "man/Utilities/Introduction.md",
-                                        "man/Utilities/NamedVector.md",
-                                        "man/Utilities/GoodQuantumNumber.md",
-                                        ],
-                                ],
-                        ]
->>>>>>> 2ba264f4
     html_canonical=     "https://quantum-many-body.github.io/Hamiltonian.jl/latest/"
 )
 
